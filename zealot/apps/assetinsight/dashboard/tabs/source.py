--- conflicted
+++ resolved
@@ -79,22 +79,13 @@
             return None
         
         try:
-<<<<<<< HEAD
             # Get valid folder names (exclude system directories and directories starting with _ or __)
-=======
-            # Get valid folder names (exclude system directories and folders starting with __)
->>>>>>> a4b92cad
             system_dirs = [member.value for member in SystemDirectory]
             folder_names = [
                 item for item in os.listdir(self.source_folder)
                 if os.path.isdir(os.path.join(self.source_folder, item)) 
-<<<<<<< HEAD
                 and item not in system_dirs
                 and not item.startswith('_')  # Excludes directories starting with _ or __
-=======
-                and item not in system_dirs 
-                and not item.startswith('__')
->>>>>>> a4b92cad
             ]
             
             if not folder_names:
@@ -107,13 +98,8 @@
             folder_mapping = {}
             
             for folder_name in folder_names:
-<<<<<<< HEAD
                 friendly_name = self._get_friendly_asset_class_name(folder_name)
                 display_name = friendly_name  # Show only friendly name
-=======
-                # Try to find matching AssetClass by class_name
-                display_name = self._get_asset_class_display_name(folder_name)
->>>>>>> a4b92cad
                 options.append(display_name)
                 folder_mapping[display_name] = folder_name
             
