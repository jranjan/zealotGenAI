"""
SonicMemoryDuckdb - High-performance multiprocessing DuckDB reader

This module provides a multiprocessing-enabled version of BasicMemoryDuckdb
that can load multiple JSON files in parallel for maximum performance.
"""

import os
import json
import multiprocessing as mp
from pathlib import Path
from typing import Dict, List, Any, Optional, Tuple
import duckdb
from concurrent.futures import ProcessPoolExecutor, as_completed
import time
import orjson  # Faster JSON parsing
import psutil  # For memory monitoring
import warnings
import logging

# Suppress Streamlit warnings in multiprocessing workers
warnings.filterwarnings("ignore", message=".*missing ScriptRunContext.*")
logging.getLogger("streamlit.runtime.scriptrunner_utils.script_run_context").setLevel(logging.ERROR)

from .basic import BasicMemoryDuckdb
from common.asset_class import AssetClass
from configreader import SchemaGuide


class SonicMemoryDuckdb(BasicMemoryDuckdb):
    """
    High-performance DuckDB reader with multiprocessing support.
    
    Extends BasicMemoryDuckdb to load multiple JSON files in parallel using
    multiprocessing for maximum performance on large datasets.
    """
    
    def __new__(cls, folder_path: str, max_workers: Optional[int] = None, 
                 batch_size: int = 1000, memory_limit_gb: float = 2.0):
        """
        Create a new SonicMemoryDuckdb instance.
        Override __new__ to handle additional parameters before parent initialization.
        """
        # Convert to string and normalize path
        folder_path_str = str(Path(folder_path).resolve())
        
        # Create instance using parent's __new__ with folder_path
        instance = super(SonicMemoryDuckdb, cls).__new__(cls, folder_path_str)
        
        # Set Sonic-specific attributes immediately (before parent __init__ calls _setup_database)
        # Use all available CPU cores for maximum performance
        instance.max_workers = max_workers or mp.cpu_count()
        instance.batch_size = batch_size
        instance.memory_limit_bytes = memory_limit_gb * 1024 * 1024 * 1024
        instance._file_chunks = []
        instance._progress_callback = None
        instance._start_time = None
        instance._total_files = 0
        instance._processed_files = 0
        
        return instance
    
    def __init__(self, folder_path: str, max_workers: Optional[int] = None, 
                 batch_size: int = 1000, memory_limit_gb: float = 2.0):
        """
        Initialize SonicMemoryDuckdb with multiprocessing support.
        a
        Args:
            folder_path: Path to folder containing JSON files
            max_workers: Maximum number of worker processes (default: CPU count)
            batch_size: Number of assets to process in each batch
            memory_limit_gb: Memory limit in GB before switching to streaming mode
        """
        print(f"🚀 SonicMemoryDuckdb.__init__() called with folder: {folder_path}")
        print(f"⚙️ Max workers: {max_workers}, Batch size: {batch_size}, Memory limit: {memory_limit_gb}GB")
        
        # Call parent __init__ to set up database connection
        # Sonic-specific attributes are already set in __new__
        super().__init__(folder_path)
        
        print(f"✅ SonicMemoryDuckdb initialization complete")
    
    def _setup_database(self):
        """Override parent setup to not load data during initialization"""
        print("🔧 SonicMemoryDuckdb._setup_database() called")
        # Use in-memory database for better performance
        self.db_path = None  # No file path for in-memory database
        print(f"🗄️ Creating in-memory DuckDB database")
        try:
            self.conn = duckdb.connect()  # In-memory connection
            print(f"✅ In-memory database connection established")
            print(f"🔗 Connection object: {self.conn}")
        except Exception as e:
            print(f"❌ Error creating database connection: {e}")
            raise
        # Don't load data here - let check_data_readiness() handle it
        print(f"✅ Database setup complete (data loading deferred)")
    
    def _load_json_files(self) -> None:
        """
        Load JSON files using optimized multiprocessing for maximum performance.
        """
        if not self.folder_path or not os.path.exists(self.folder_path):
            raise ValueError(f"Folder does not exist: {self.folder_path}")
        
        print(f"📁 Loading JSON files from: {self.folder_path}")
        
        # Find all JSON files with size information
        json_files = self._get_file_list_with_sizes()
        if not json_files:
            raise ValueError(f"No JSON files found in {self.folder_path}")
        
        print(f"📋 Found {len(json_files)} JSON files to process")
        self._total_files = len(json_files)
        self._start_time = time.time()
        
        # Check if we should use streaming mode based on memory
        if self._should_use_streaming_mode(json_files):
            print("🔄 Using streaming mode for large dataset")
            self._load_files_streaming(json_files)
        else:
            print("⚡ Using parallel processing mode")
            self._load_files_parallel(json_files)
    
    def _get_file_list_with_sizes(self) -> List[Tuple[Path, int]]:
        """Get list of JSON files with their sizes for better chunking."""
        files_with_sizes = []
        for file_path in Path(self.folder_path).glob("*.json"):
            try:
                size = file_path.stat().st_size
                files_with_sizes.append((file_path, size))
            except OSError:
                continue
        return files_with_sizes
    
    def _should_use_streaming_mode(self, files_with_sizes: List[Tuple[Path, int]]) -> bool:
        """Determine if we should use streaming mode based on available memory."""
        total_size = sum(size for _, size in files_with_sizes)
        available_memory = psutil.virtual_memory().available
        return total_size > self.memory_limit_bytes or total_size > available_memory * 0.5
    
    def _load_files_parallel(self, files_with_sizes: List[Tuple[Path, int]]) -> None:
        """Load files using parallel processing with optimized chunking."""
        print(f"🔄 Starting parallel file processing...")
        print(f"📁 Processing files from: {self.folder_path}")
        print(f"📋 Files to process: {[f.name for f, _ in files_with_sizes]}")
        
        # Create balanced file chunks based on file sizes
        self._file_chunks = self._create_balanced_chunks(files_with_sizes)
        
        print(f"🚀 SonicMemoryDuckdb: Processing {len(files_with_sizes)} files in {len(self._file_chunks)} chunks with {self.max_workers} workers")
        
        # Process files in parallel with progress tracking
        all_assets = []
        completed_chunks = 0
        total_files = len(files_with_sizes)
        start_time = time.time()
        
        print(f"📊 Starting parallel processing of {total_files} files...")
        
        with ProcessPoolExecutor(max_workers=self.max_workers) as executor:
            # Submit all chunks for processing
            future_to_chunk = {
                executor.submit(self._process_file_chunk_optimized, chunk): chunk 
                for chunk in self._file_chunks
            }
            
            # Collect results as they complete with progress updates
            for future in as_completed(future_to_chunk):
                try:
                    chunk_start_time = time.time()
                    chunk_assets, processed_count = future.result()
                    all_assets.extend(chunk_assets)
                    # processed_count represents files in this chunk, so add it to total
                    self._processed_files += processed_count
                    completed_chunks += 1
                    
                    # Calculate timing and progress
                    chunk_end_time = time.time()
                    chunk_duration = chunk_end_time - chunk_start_time
                    total_elapsed = chunk_end_time - start_time
                    chunk_progress = (completed_chunks / len(self._file_chunks)) * 100
                    file_progress = (self._processed_files / total_files) * 100
                    
                    # Calculate average time per chunk and estimated remaining time
                    avg_time_per_chunk = total_elapsed / completed_chunks
                    remaining_chunks = len(self._file_chunks) - completed_chunks
                    estimated_remaining_time = remaining_chunks * avg_time_per_chunk
                    
                    # Calculate processing rate
                    files_per_second = self._processed_files / total_elapsed if total_elapsed > 0 else 0
                    assets_per_second = len(all_assets) / total_elapsed if total_elapsed > 0 else 0
                    
                    print(f"📦 Processed chunk {completed_chunks}/{len(self._file_chunks)} ({chunk_progress:.1f}%) - {processed_count} files, {len(chunk_assets)} assets in {chunk_duration:.2f}s | Files: {self._processed_files}/{total_files} ({file_progress:.1f}%) | Rate: {files_per_second:.1f} files/s, {assets_per_second:.0f} assets/s | ETA: {estimated_remaining_time:.1f}s")
                    self._update_progress()
                except Exception as e:
                    chunk = future_to_chunk[future]
                    print(f"❌ Error processing chunk {completed_chunks + 1}: {str(e)}")
                    pass  # Error processing chunk
        
        # Load all assets into DuckDB using multiprocessing
        print(f"🔍 Total assets collected: {len(all_assets)}")
        if all_assets:
            print(f"💾 Loading {len(all_assets)} assets into database...")
            # Choose the best method based on data size
            if len(all_assets) > 10000:  # Use regular multiprocessing for large datasets
                self._load_assets_into_duckdb_parallel(all_assets)
            else:  # Use shared memory approach for smaller datasets
                self._load_assets_into_duckdb_parallel(all_assets)
            print(f"✅ Successfully loaded {len(all_assets)} assets into database")
        else:
            print("⚠️ No assets collected from files - this might be the issue!")
    
    def _load_files_streaming(self, files_with_sizes: List[Tuple[Path, int]]) -> None:
        """Load files using streaming mode for memory efficiency."""
        # Sort files by size (largest first) for better memory management
        sorted_files = sorted(files_with_sizes, key=lambda x: x[1], reverse=True)
        
        print(f"🌊 SonicMemoryDuckdb: Processing {len(sorted_files)} files in streaming mode")
        
        # Process files in smaller batches to manage memory
        batch_size = max(1, len(sorted_files) // (self.max_workers * 2))
        total_batches = (len(sorted_files) + batch_size - 1) // batch_size
        total_files = len(sorted_files)
        start_time = time.time()
        
        for i in range(0, len(sorted_files), batch_size):
            batch_start_time = time.time()
            batch = sorted_files[i:i + batch_size]
            batch_assets = []
            batch_num = (i // batch_size) + 1
            
            # Calculate percentage progress
            batch_progress = (batch_num / total_batches) * 100
            file_progress = (self._processed_files / total_files) * 100
            
            print(f"📦 Processing batch {batch_num}/{total_batches} ({batch_progress:.1f}%) - {len(batch)} files | Files: {self._processed_files}/{total_files} ({file_progress:.1f}%)")
            
            # Process batch files
            for file_path, _ in batch:
                try:
                    assets = self._process_single_file_streaming(file_path)
                    batch_assets.extend(assets)
                    self._processed_files += 1
                    self._update_progress()
                except Exception as e:
                    print(f"❌ Error processing file {file_path.name}: {str(e)}")
                    pass  # Error processing file
            
            # Load batch into DuckDB immediately
            if batch_assets:
                db_start_time = time.time()
                print(f"💾 Loading batch {batch_num} with {len(batch_assets)} assets into database...")
                self._load_assets_into_duckdb(batch_assets)
                db_duration = time.time() - db_start_time
                
                # Calculate timing and rates
                batch_duration = time.time() - batch_start_time
                total_elapsed = time.time() - start_time
                files_per_second = self._processed_files / total_elapsed if total_elapsed > 0 else 0
                
                print(f"✅ Batch {batch_num} loaded successfully in {batch_duration:.2f}s (DB: {db_duration:.2f}s) | Rate: {files_per_second:.1f} files/s")
    
    def _calculate_optimal_chunk_count(self, total_items: int, is_large_dataset: bool) -> int:
        """Calculate optimal number of chunks based on dataset size and workers."""
        if is_large_dataset:
            # Large dataset: more chunks for better parallelism
            return min(self.max_workers * 4, max(total_items // 50, 8), 32)
        else:
            # Smaller dataset: use workers as chunks
            return self.max_workers
    
    def _balance_items_into_chunks(self, items_with_sizes: List[Tuple[Any, int]], num_chunks: int) -> List[List]:
        """Distribute items into balanced chunks based on their sizes."""
        sorted_items = sorted(items_with_sizes, key=lambda x: x[1], reverse=True)
        chunks = [[] for _ in range(num_chunks)]
        chunk_sizes = [0] * num_chunks
        
        # Distribute items to balance chunk sizes
        for item, item_size in sorted_items:
            smallest_chunk_idx = chunk_sizes.index(min(chunk_sizes))
            chunks[smallest_chunk_idx].append(item)
            chunk_sizes[smallest_chunk_idx] += item_size
        
        return [chunk for chunk in chunks if chunk]  # Filter out empty chunks
    
    def _create_balanced_chunks(self, files_with_sizes: List[Tuple[Path, int]]) -> List[List[Path]]:
        """Create balanced file chunks based on file sizes for optimal load distribution."""
        total_files = len(files_with_sizes)
        optimal_chunks = self._calculate_optimal_chunk_count(total_files, total_files > 500)
        return self._balance_items_into_chunks(files_with_sizes, optimal_chunks)
    
    def _update_progress(self) -> None:
        """Update progress display."""
        if self._total_files > 0:
            # Ensure progress doesn't exceed 100%
            progress = min((self._processed_files / self._total_files) * 100, 100.0)
            elapsed = time.time() - self._start_time
            
            # Progress tracking removed for performance
    
    @staticmethod
    def _process_file_chunk_optimized(file_chunk: List[Path]) -> Tuple[List[Dict[str, Any]], int]:
        """
        Process a chunk of JSON files in a separate process with optimizations.
        
        Args:
            file_chunk: List of JSON file paths to process
            
        Returns:
            Tuple of (processed assets, processed file count)
        """
        # Suppress Streamlit warnings in worker process
        import warnings
        import logging
        warnings.filterwarnings("ignore", message=".*missing ScriptRunContext.*")
        logging.getLogger("streamlit.runtime.scriptrunner_utils.script_run_context").setLevel(logging.ERROR)
        
        assets = []
        processed_count = 0
        
        for file_path in file_chunk:
            try:
                # Use orjson for faster JSON parsing
                with open(file_path, 'rb') as f:
                    data = orjson.loads(f.read())
                
                # Handle both single objects and arrays
                if isinstance(data, list):
                    file_assets = data
                else:
                    file_assets = [data]
                
                # Process each asset with optimized parsing
                for asset in file_assets:
                    if isinstance(asset, dict):
                        processed_asset = SonicMemoryDuckdb._process_single_asset_optimized(asset)
                        if processed_asset:
                            assets.append(processed_asset)
                
                processed_count += 1
                            
            except Exception as e:
                pass  # Error processing file
                continue
        
        return assets, processed_count
    
    @staticmethod
    def _process_single_file_streaming(file_path: Path) -> List[Dict[str, Any]]:
        """
        Process a single file in streaming mode for memory efficiency.
        
        Args:
            file_path: Path to JSON file to process
            
        Returns:
            List of processed asset dictionaries
        """
        assets = []
        
        try:
            # Use orjson for faster JSON parsing
            with open(file_path, 'rb') as f:
                data = orjson.loads(f.read())
            
            # Handle both single objects and arrays
            if isinstance(data, list):
                file_assets = data
            else:
                file_assets = [data]
            
            # Process each asset
            for asset in file_assets:
                if isinstance(asset, dict):
                    processed_asset = SonicMemoryDuckdb._process_single_asset_optimized(asset)
                    if processed_asset:
                        assets.append(processed_asset)
                        
        except Exception as e:
            pass  # Error processing file
        
        return assets
    
    @staticmethod
    def _extract_asset_fields(asset: Dict[str, Any]) -> Dict[str, Any]:
        """Extract basic fields from asset dictionary."""
        return {
            'id': asset.get('id', ''),
            'name': asset.get('name', ''),
            'identifier': asset.get('identifier', ''),
            'createdDate': asset.get('createdDate', ''),
            'lastModifiedDate': asset.get('lastModifiedDate', ''),
            'assetClass': asset.get('assetClass', ''),
            'startDate': asset.get('startDate', ''),
            'endDate': asset.get('endDate', ''),
            'lastSeenDate': asset.get('lastSeenDate', ''),
            'status': asset.get('status', ''),
            'accountId': asset.get('accountId', ''),
            'deleted': asset.get('deleted', '')
        }
    
    @staticmethod
    def _extract_ownership_fields(asset: Dict[str, Any]) -> Dict[str, Any]:
        """Extract ownership fields from asset dictionary."""
        return {
            'parent_cloud': asset.get('parent_cloud'),
            'parent_cloud_id': asset.get('parent_cloud_id'),
            'parent_cloud_owner_email': asset.get('parent_cloud_owner_email'),
            'cloud': asset.get('cloud'),
            'cloud_id': asset.get('cloud_id'),
            'cloud_owner_email': asset.get('cloud_owner_email'),
            'team': asset.get('team'),
            'team_id': asset.get('team_id'),
            'team_owner_email': asset.get('team_owner_email')
        }
    
    @staticmethod
    def _process_single_asset_optimized(asset: Dict[str, Any]) -> Optional[Dict[str, Any]]:
        """
        Process a single asset dictionary with optimizations using FlattenerHelper.
        
        Args:
            asset: Raw asset dictionary
            
        Returns:
            Processed asset dictionary or None if invalid
        """
        try:
            # Reconstruct nested JSON fields
            properties_json = SonicMemoryDuckdb._reconstruct_nested_json_static(asset, 'properties_')
            tags_json = SonicMemoryDuckdb._reconstruct_nested_json_static(asset, 'tags_')
            raw_data_json = orjson.dumps(asset).decode('utf-8')
            
            # Combine all fields
            return {
                **SonicMemoryDuckdb._extract_asset_fields(asset),
                **SonicMemoryDuckdb._extract_ownership_fields(asset),
                'properties': properties_json,
                'tags': tags_json,
                'raw_data': raw_data_json
            }
        except Exception:
            return None
    
    
    def _prepare_database_for_loading(self) -> None:
        """Common setup for all database loading operations."""
        self._verify_database_records_before_loading()
        self._create_all_tables(self.conn)
    
    def _finalize_database_after_loading(self) -> None:
        """Common finalization for all database loading operations."""
        self._create_indexes_on_all_tables()
        self._verify_database_records()
    
    def _load_assets_into_duckdb(self, assets: List[Dict[str, Any]]) -> None:
        """
        Load processed assets into DuckDB.
        
        Args:
            assets: List of processed asset dictionaries
        """
        if not assets:
            return
        
        self._prepare_database_for_loading()
        self._insert_asset_batch_optimized(assets)
        self._finalize_database_after_loading()
    
    def _verify_database_records_before_loading(self):
        """Check database state before loading data"""
        try:
            # Check if any asset tables exist
            tables = self.conn.execute("SHOW TABLES").fetchall()
            table_names = [table[0] for table in tables] if tables else []
            
            # Use actual tables from database
            existing_asset_tables = table_names
            
            if not existing_asset_tables:
                pass  # No asset tables exist, ready to create
            else:
                # Check if any table has data
                total_records = 0
                for table_name in existing_asset_tables:
                    try:
                        result = self.conn.execute(f"SELECT COUNT(*) FROM {table_name}").fetchone()
                        if result:
                            total_records += result[0]
                    except Exception:
                        continue
                
                if total_records > 0:
                    pass  # Tables have data
                else:
                    pass  # Tables are empty, ready to load
        except Exception as e:
            pass  # Error checking database state
    
    def _verify_database_records(self):
        """Verify database records after loading"""
        try:
            # Get actual tables from database
            tables_result = self.conn.execute("SHOW TABLES").fetchall()
            table_names = [table[0] for table in tables_result] if tables_result else []
            
            total_records = 0
            for table_name in table_names:
                try:
                    # Check if table has data
                    result = self.conn.execute(f"SELECT COUNT(*) FROM {table_name}").fetchone()
                    if result and result[0] > 0:
                        count = result[0]
                        total_records += count
                        
                        # Show sample records from first table with data
                        if total_records == count:  # First table with data
                            sample = self.conn.execute(f"""
                                SELECT 
                                    id, name, assetClass, status,
                                    parent_cloud, cloud, team
                                FROM {table_name} 
                                LIMIT 3
                            """).fetchall()
                            if sample:
                                pass  # Sample records available
                except Exception as e:
                    # Table doesn't exist, skip
                    continue
            
            # Database verification completed
        except Exception as e:
            pass  # Error verifying database records
    
    def _calculate_asset_chunks(self, assets: List[Dict[str, Any]]) -> List[List[Dict[str, Any]]]:
        """Calculate optimal chunking for asset lists."""
        if len(assets) > 100000:
            optimal_chunks = min(self.max_workers * 4, max(len(assets) // 10000, self.max_workers * 2), self.max_workers * 8)
            chunk_size = max(1000, len(assets) // optimal_chunks)
        else:
            chunk_size = max(1000, len(assets) // self.max_workers)
        return [assets[i:i + chunk_size] for i in range(0, len(assets), chunk_size)]
    
    def _load_assets_into_duckdb_parallel(self, assets: List[Dict[str, Any]]) -> None:
        """
        Load processed assets into DuckDB using multiprocessing for maximum performance.
        
        Args:
            assets: List of processed asset dictionaries
        """
        if not assets:
            return
        
<<<<<<< HEAD
        self._prepare_database_for_loading()
        asset_chunks = self._calculate_asset_chunks(assets)
=======
        
        # Check database state before loading
        self._verify_database_records_before_loading()
        
        # Create assets table using dynamic schema
        print("🏗️ Creating database tables...")
        self._create_all_tables(self.conn)
        print("✅ Database tables created successfully")
        
        # Split assets into chunks for multiprocessing
        # For large datasets, use more chunks for better parallelism, but align with workers
        if len(assets) > 100000:  # Large dataset (>100K assets)
            # Use more chunks: min(workers * 4, assets / 10000, workers * 2)
            # This ensures we don't create too many chunks that can't be processed efficiently
            optimal_asset_chunks = min(self.max_workers * 4, max(len(assets) // 10000, self.max_workers * 2), self.max_workers * 8)
            chunk_size = max(1000, len(assets) // optimal_asset_chunks)
        else:
            # For smaller datasets, use workers as chunks
            chunk_size = max(1000, len(assets) // self.max_workers)
        
        asset_chunks = [assets[i:i + chunk_size] for i in range(0, len(assets), chunk_size)]
>>>>>>> a4b92cad
        
        
        print(f"🗄️ Database insertion: Processing {len(assets)} assets in {len(asset_chunks)} chunks")
        
        # Process chunks in parallel
        with ProcessPoolExecutor(max_workers=self.max_workers) as executor:
            futures = {executor.submit(self._process_asset_chunk_multiprocessing, chunk, self.folder_path): chunk 
                       for chunk in asset_chunks}
            
            self._process_futures_with_progress(futures, len(asset_chunks))
        
        self._finalize_database_after_loading()
        print(f"✅ Database insertion completed - {len(assets)} assets loaded successfully")
    
    def _process_futures_with_progress(self, futures: Dict, total_chunks: int) -> None:
        """Process futures and display progress."""
        processed_chunks = 0
        start_time = time.time()
        
        for future in as_completed(futures):
            try:
                chunk_start = time.time()
                chunk_data = future.result()
                self._insert_chunk_data_into_main_db(chunk_data)
                processed_chunks += 1
                
                # Progress update
                chunk_duration = time.time() - chunk_start
                total_elapsed = time.time() - start_time
                db_progress = (processed_chunks / total_chunks) * 100
                avg_time = total_elapsed / processed_chunks
                eta = (total_chunks - processed_chunks) * avg_time
                
                print(f"💾 Chunk {processed_chunks}/{total_chunks} ({db_progress:.1f}%) - {len(chunk_data)} records in {chunk_duration:.2f}s | ETA: {eta:.1f}s")
            except Exception:
                pass
    
    def _load_assets_into_duckdb_multiprocessing_separate_db(self, assets: List[Dict[str, Any]]) -> None:
        """
        Load processed assets into DuckDB using true multiprocessing with separate databases.
        This is the fastest method for very large datasets.
        
        Args:
            assets: List of processed asset dictionaries
        """
        if not assets:
            return
        
        
        # Check database state before loading
        self._verify_database_records_before_loading()
        
        # Create main assets table using dynamic schema
        self._create_all_tables(self.conn)
        
        # Split assets into chunks for multiprocessing
        # For large datasets, use more chunks for better parallelism, but align with workers
        if len(assets) > 100000:  # Large dataset (>100K assets)
            # Use more chunks: min(workers * 4, assets / 10000, workers * 2)
            # This ensures we don't create too many chunks that can't be processed efficiently
            optimal_asset_chunks = min(self.max_workers * 4, max(len(assets) // 10000, self.max_workers * 2), self.max_workers * 8)
            chunk_size = max(1000, len(assets) // optimal_asset_chunks)
        else:
            # For smaller datasets, use workers as chunks
            chunk_size = max(1000, len(assets) // self.max_workers)
        
        asset_chunks = [assets[i:i + chunk_size] for i in range(0, len(assets), chunk_size)]
        
        
        # Use multiprocessing with separate databases
        # Use all available workers for maximum parallelism
        temp_db_paths = []
        with ProcessPoolExecutor(max_workers=self.max_workers) as executor:
            # Submit all chunks for parallel processing with separate databases
            future_to_chunk = {
                executor.submit(self._process_asset_chunk_with_separate_db, chunk, self.folder_path, i): chunk 
                for i, chunk in enumerate(asset_chunks)
            }
            
            # Collect results as they complete
            processed_chunks = 0
            for future in as_completed(future_to_chunk):
                try:
                    temp_db_path = future.result()
                    if temp_db_path:
                        temp_db_paths.append(temp_db_path)
                    processed_chunks += 1
                    
                    # Progress tracking removed for performance
                    
                except Exception as e:
                    chunk = future_to_chunk[future]
                    pass  # Error processing chunk
        
        # Merge all temporary databases into the main database
        self._merge_chunk_databases(temp_db_paths)
        
        # Create indexes for better query performance (after all data is merged)
        self._create_indexes_on_all_tables()
        
        # Verify database records after loading
        self._verify_database_records()
    
    @staticmethod
    def _process_asset_chunk_multiprocessing(asset_chunk: List[Dict[str, Any]], folder_path: str) -> List[tuple]:
        """
        Process a chunk of assets in a separate process and return data tuples.
        
        Args:
            asset_chunk: List of asset dictionaries to process
            folder_path: Path to the folder (for database connection)
            
        Returns:
            List of data tuples ready for database insertion
        """
        # Suppress Streamlit warnings in worker process
        import warnings
        import logging
        warnings.filterwarnings("ignore", message=".*missing ScriptRunContext.*")
        logging.getLogger("streamlit.runtime.scriptrunner_utils.script_run_context").setLevel(logging.ERROR)
        
        if not asset_chunk:
            return []
        
        # Assets are already processed, convert directly to tuples
        data_tuples = SonicMemoryDuckdb._create_data_tuples_static(asset_chunk)
        
        return data_tuples
    
    @staticmethod
    def _process_asset_chunk_with_separate_db(asset_chunk: List[Dict[str, Any]], folder_path: str, chunk_id: int) -> str:
        """
        Process a chunk of assets in a separate process with its own DuckDB connection.
        Creates a temporary database file for this chunk.
        
        Args:
            asset_chunk: List of asset dictionaries to process
            folder_path: Path to the folder
            chunk_id: Unique identifier for this chunk
            
        Returns:
            Path to the temporary database file created
        """
        if not asset_chunk:
            return None
        
        # Suppress Streamlit warnings in worker process
        import warnings
        import logging
        warnings.filterwarnings("ignore", message=".*missing ScriptRunContext.*")
        logging.getLogger("streamlit.runtime.scriptrunner_utils.script_run_context").setLevel(logging.ERROR)
        
        import tempfile
        import os
        
        # Create temporary database file for this chunk
        temp_db_path = os.path.join(tempfile.gettempdir(), f"duckdb_chunk_{chunk_id}.duckdb")
        
        # Create separate DuckDB connection for this process
        import duckdb
        conn = duckdb.connect(temp_db_path)
        
        try:
            # Determine the appropriate table name for this chunk
            # For chunk databases, we'll use a generic table name since we don't know the asset class distribution
            table_name = "chunk_assets"
            conn.execute(f"DROP TABLE IF EXISTS {table_name}")
            
            # Get dynamic schema from SchemaGuide
            from configreader.schema.guide import SchemaGuide
            schema_guide = SchemaGuide()
            table_schema = schema_guide.get_assets_table_schema()
            
            # Build CREATE TABLE statement dynamically
            columns = table_schema['columns']
            column_definitions = []
            for col in columns:
                col_name = col['column_name']
                col_type = col['data_type']
                column_definitions.append(f"{col_name} {col_type}")
            
            create_sql = f"CREATE TABLE IF NOT EXISTS {table_name} ({', '.join(column_definitions)})"
            conn.execute(create_sql)
            
            # First process the assets to reconstruct properties and tags
            processed_assets = []
            for asset in asset_chunk:
                processed_asset = SonicMemoryDuckdb._process_single_asset_optimized(asset)
                if processed_asset:
                    processed_assets.append(processed_asset)
            
            # Convert to list of tuples for insertion using dynamic schema
            data_tuples = SonicMemoryDuckdb._create_data_tuples_static(processed_assets)
            
            # Insert data with dynamic schema
            try:
                # Create insert SQL for the chunk table
                column_names = [col['column_name'] for col in table_schema['columns']]
                placeholders = ', '.join(['?' for _ in column_names])
                insert_sql = f"INSERT INTO {table_name} ({', '.join(column_names)}) VALUES ({placeholders})"
            except Exception as e:
                return
            
            conn.executemany(insert_sql, data_tuples)
            
            # Create indexes on the table that was used for insertion
            conn.execute(f"CREATE INDEX idx_{table_name}_id ON {table_name}(id)")
            conn.execute(f"CREATE INDEX idx_{table_name}_parent_cloud ON {table_name}(parent_cloud)")
            conn.execute(f"CREATE INDEX idx_{table_name}_cloud ON {table_name}(cloud)")
            conn.execute(f"CREATE INDEX idx_{table_name}_team ON {table_name}(team)")
            
        finally:
            conn.close()
        
        return temp_db_path
    
    def _merge_chunk_databases(self, temp_db_paths: List[str]) -> None:
        """
        Merge data from temporary chunk databases into the main database.
        
        Args:
            temp_db_paths: List of paths to temporary database files
        """
        merged_count = 0
        for i, temp_db_path in enumerate(temp_db_paths, 1):
            if not temp_db_path or not os.path.exists(temp_db_path):
                continue
            
            try:
                # Attach the temporary database
                self.conn.execute(f"ATTACH '{temp_db_path}' AS chunk_db")
                
                # Copy data from chunk to main table
                self.conn.execute(f"INSERT INTO chunk_assets SELECT * FROM chunk_db.chunk_assets")
                
                # Detach the temporary database
                self.conn.execute("DETACH chunk_db")
                
                # Clean up temporary file
                os.remove(temp_db_path)
                merged_count += 1
                
                # Progress update
                progress = (i / len(temp_db_paths)) * 100
                
            except Exception as e:
                pass  # Error merging chunk database
                # Clean up temporary file even if merge failed
                if os.path.exists(temp_db_path):
                    os.remove(temp_db_path)
        
    
    # _create_data_tuples now inherited from base Reader class
    
    @staticmethod
    def _create_data_tuples_static(assets: List[Dict[str, Any]]) -> List[tuple]:
        """Static version of _create_data_tuples for use in multiprocessing"""
        try:
            # Get schema from assets.yaml using self-sufficient SchemaGuide
            schema_guide = SchemaGuide()
            # Use the first available table schema for consistency
            all_schemas = schema_guide.get_all_table_schemas()
            if not all_schemas:
                raise Exception("No table schemas available")
            
            # Use the first table's schema for tuple creation
            first_table_name = list(all_schemas.keys())[0]
            table_schema = all_schemas[first_table_name]
            
            if not table_schema or 'columns' not in table_schema:
                raise Exception("Schema loading failed")
            
            columns = table_schema['columns']
            
            data_tuples = []
            for i, asset in enumerate(assets):
                values = []
                for col in columns:
                    col_name = col['column_name']
                    col_type = col['data_type']
                    
                    if col_type == 'JSON':
                        if col_name == 'properties':
                            # Use the already reconstructed JSON from processed_asset
                            value = asset.get('properties', '{}')
                        elif col_name == 'tags':
                            # Use the already reconstructed JSON from processed_asset
                            value = asset.get('tags', '{}')
                        elif col_name == 'raw_data':
                            value = asset.get('raw_data', '{}')
                        else:
                            value = json.dumps(asset.get(col_name, {}))
                    else:
                        # VARCHAR fields - use None for missing values to get NULL in database
                        value = asset.get(col_name, None)
                    
                    values.append(value)
                
                
                data_tuples.append(tuple(values))
            
            return data_tuples
        except Exception as e:
            return []
    
    @staticmethod
    def _reconstruct_nested_json_static(asset: dict, prefix: str) -> str:
        """Static version of _reconstruct_nested_json for use in multiprocessing"""
        nested_obj = {}
        
        # Find all fields that start with the prefix
        for key, value in asset.items():
            if key.startswith(prefix):
                # Remove the prefix to get the original key
                original_key = key[len(prefix):]
                # Only add non-null values
                if value is not None and value != '':
                    nested_obj[original_key] = value
        
        return json.dumps(nested_obj)
    
    def _get_table_name_for_asset(self, asset: Dict[str, Any]) -> str:
        """Determine which table to insert the asset into based on assetClass using AssetClass enum"""
        try:
            asset_class_name = asset.get('assetClass', '')
            
            # Debug: Print asset class information for troubleshooting
            if 'rds' in asset_class_name.lower() or 'aws_rds' in asset_class_name.lower():
                print(f"🔍 RDS Debug - Asset class name: '{asset_class_name}'")
                print(f"🔍 RDS Debug - Available AssetClass enum values:")
                for ac in AssetClass:
                    print(f"  - {ac.class_name} -> {ac.table_name}")
            
            # Find the asset class in the enum and get its table name
            for asset_class in AssetClass:
                if asset_class.class_name == asset_class_name:
                    print(f"✅ Found matching asset class: {asset_class_name} -> {asset_class.table_name}")
                    return asset_class.table_name
            
            print(f"⚠️ No matching asset class found for: '{asset_class_name}', using 'assets' table")
            return 'assets'
                
        except Exception as e:
            print(f"❌ Error in _get_table_name_for_asset: {e}")
            return 'assets'
    
    def _get_insert_sql_for_table(self, table_name: str) -> str:
        """Get INSERT SQL for a specific table"""
        try:
            schema_guide = SchemaGuide()
            all_schemas = schema_guide.get_all_table_schemas()
            
            # Get schema for the specific table, or use assets schema as fallback
            table_schema = all_schemas.get(table_name)
            if not table_schema:
                # Fallback to assets schema if specific table schema not found
                table_schema = schema_guide.get_assets_table_schema()
            
            column_names = [col['column_name'] for col in table_schema['columns']]
            placeholders = ', '.join(['?' for _ in column_names])
            return f"INSERT INTO {table_name} ({', '.join(column_names)}) VALUES ({placeholders})"
        except Exception as e:
            raise e
    
    def _insert_chunk_data_into_main_db(self, chunk_data: List[tuple]) -> None:
        """
        Insert processed chunk data into the main database using multi-table routing.
        
        Args:
            chunk_data: List of data tuples to insert
        """
        if not chunk_data:
            return
        
        # Convert tuples back to asset dictionaries for table routing
        # This is needed because multiprocessing workers return tuples, but we need dicts for routing
        try:
            schema_guide = SchemaGuide()
            # Use the first available table schema for column mapping
            all_schemas = schema_guide.get_all_table_schemas()
            if not all_schemas:
                return
            
            # Use the first table's schema for column mapping
            first_table_name = list(all_schemas.keys())[0]
            table_schema = all_schemas[first_table_name]
            column_names = [col['column_name'] for col in table_schema['columns']]
            
            
            # Convert tuples back to asset dictionaries
            asset_dicts = []
            for tuple_data in chunk_data:
                asset_dict = dict(zip(column_names, tuple_data))
                asset_dicts.append(asset_dict)
            
            
            # Use the multi-table routing logic
            self._insert_asset_batch_optimized(asset_dicts)
            
        except Exception as e:
            return
    
    def _insert_asset_batch_optimized(self, asset_batch: List[Dict[str, Any]]) -> None:
        """
        Insert a batch of assets into DuckDB using optimized insertion with table routing.
        
        Args:
            asset_batch: List of asset dictionaries to insert
        """
        if not asset_batch:
            return
        
        # Group assets by table name
        assets_by_table = {}
        for asset in asset_batch:
            table_name = self._get_table_name_for_asset(asset)
            if table_name not in assets_by_table:
                assets_by_table[table_name] = []
            assets_by_table[table_name].append(asset)
        
        # Insert assets into their respective tables
        for table_name, table_assets in assets_by_table.items():
            if not table_assets:
                continue
                
            try:
                # Get INSERT SQL for this table
                insert_sql = self._get_insert_sql_for_table(table_name)
                
                # Convert assets to tuples using static method for processed assets
                data_tuples = SonicMemoryDuckdb._create_data_tuples_static(table_assets)
                
                # Insert into the specific table
                self.conn.executemany(insert_sql, data_tuples)
                
            except Exception as e:
                continue
    
    def _load_assets_into_duckdb_copy_from(self, assets: List[Dict[str, Any]]) -> None:
        """
        Load assets using DuckDB's COPY FROM for maximum performance.
        This is the fastest method for large datasets.
        
        Args:
            assets: List of processed asset dictionaries
        """
        if not assets:
            return
        
        # Check database state before loading
        self._verify_database_records_before_loading()
        
        # Create assets table using dynamic schema
        self._create_all_tables(self.conn)
        
        # Convert to DataFrame for COPY FROM
        import pandas as pd
        
        df = pd.DataFrame(assets)
        
        # Use DuckDB's COPY FROM for maximum performance
        self.conn.execute("COPY assets FROM df")
        
        # Create indexes for better query performance
        self._create_indexes_on_all_tables()
        
        # Verify database records after loading
        self._verify_database_records()
    
    def _insert_asset_chunk(self, asset_chunk: List[Dict[str, Any]]) -> None:
        """
        Insert a chunk of assets into DuckDB.
        
        Args:
            asset_chunk: List of asset dictionaries to insert
        """
        if not asset_chunk:
            return
        
        # Convert to list of tuples for insertion using dynamic schema
        data_tuples = SonicMemoryDuckdb._create_data_tuples_static(asset_chunk)
        
        # Insert chunk using executemany for better performance with dynamic schema
        try:
            insert_sql = self._get_insert_sql()
        except Exception as e:
            return
        
        self.conn.executemany(insert_sql, data_tuples)
    
    def get_performance_stats(self) -> Dict[str, Any]:
        """
        Get performance statistics for the multiprocessing load.
        
        Returns:
            Dictionary containing performance metrics
        """
        stats = {
            'max_workers': self.max_workers,
            'batch_size': self.batch_size,
            'memory_limit_gb': self.memory_limit_bytes / (1024**3),
            'file_chunks': len(self._file_chunks),
            'files_per_chunk': len(self._file_chunks[0]) if self._file_chunks else 0,
            'total_files': sum(len(chunk) for chunk in self._file_chunks),
            'processed_files': self._processed_files,
            'total_files_processed': self._total_files
        }
        
        # Add database stats
        try:
            # Get total assets across all actual tables in database
            tables_result = self.conn.execute("SHOW TABLES").fetchall()
            table_names = [table[0] for table in tables_result] if tables_result else []
            
            total_assets = 0
            for table_name in table_names:
                try:
                    result = self.conn.execute(f"SELECT COUNT(*) as total FROM {table_name}").fetchone()
                    if result:
                        total_assets += result[0]
                except Exception:
                    # Table doesn't exist, skip
                    continue
            
            stats['total_assets'] = total_assets
        except:
            stats['total_assets'] = 0
        
        # Add timing stats
        if self._start_time:
            elapsed = time.time() - self._start_time
            stats['elapsed_time_seconds'] = elapsed
            if self._processed_files > 0:
                stats['files_per_second'] = self._processed_files / elapsed
                stats['assets_per_second'] = stats['total_assets'] / elapsed if stats['total_assets'] > 0 else 0
        
        # Add memory stats
        try:
            memory_info = psutil.virtual_memory()
            stats['memory_usage_percent'] = memory_info.percent
            stats['available_memory_gb'] = memory_info.available / (1024**3)
        except:
            stats['memory_usage_percent'] = 0
            stats['available_memory_gb'] = 0
        
        return stats
    
    def check_data_readiness(self) -> Dict[str, Any]:
        """
        Check data readiness for SonicMemoryDuckdb with multiprocessing support.
        This method never raises exceptions - all errors are returned in the result.
        
        Returns:
            Dictionary containing readiness status, health info, and object count
        """
        print("🚀 Starting check_data_readiness for SonicMemoryDuckdb...")
        print(f"📁 Folder path: {self.folder_path}")
        
        # Initialize result with default values
        result = {
            'ready': False,
            'health_status': 'ERROR',
            'object_count': 0,
            'table_count': 0,
            'database_connected': False,
            'health_queries': [],
            'source_directory': str(self.folder_path.resolve()),
            'json_files_found': len(list(self.folder_path.glob("*.json"))),
            'error': None
        }
        
        print(f"📊 JSON files found: {result['json_files_found']}")
        print(f"🔗 Database connection exists: {hasattr(self, 'conn') and self.conn is not None}")
        
        try:
            # Always check if we need to load data, regardless of connection status
            if result['json_files_found'] > 0:
                print(f"🔍 Checking if database is empty...")
                # Check if database is empty (no tables exist)
                try:
                    show_tables_result = self.conn.execute("SHOW TABLES").fetchall()
                    existing_tables = [row[0] for row in show_tables_result] if show_tables_result else []
                    print(f"🔍 Existing tables: {existing_tables}")
                except Exception as e:
                    print(f"❌ Error checking existing tables: {e}")
                    existing_tables = []
                
                if not existing_tables:
                    print(f"🔍 Found {result['json_files_found']} JSON files but no tables exist, loading data into database...")
                    try:
                        # Load JSON files into database
                        print("🚀 Starting data loading process...")
                        self._load_json_files()
                        print("✅ Data loaded successfully into database")
                        
                        # Verify tables were created after loading
                        show_tables_result = self.conn.execute("SHOW TABLES").fetchall()
                        created_tables = [row[0] for row in show_tables_result] if show_tables_result else []
                        print(f"🔍 Tables created after loading: {created_tables}")
                        
                        if not created_tables:
                            result['error'] = "No tables were created during data loading"
                            result['health_status'] = 'ERROR'
                            return result
                            
                    except Exception as e:
                        print(f"❌ Error during data loading: {str(e)}")
                        result['error'] = f"Failed to load JSON files: {str(e)}"
                        result['health_status'] = 'ERROR'
                        return result
                else:
                    print(f"🔍 Database already has tables: {existing_tables}")
            else:
                print(f"⚠️ No JSON files found in directory")
                result['error'] = "No JSON files found in directory"
                result['health_status'] = 'NO_FILES'
                return result
            
            # Query database health
            health_status = 'HEALTHY'
            health_queries = []
            table_count = 0
            object_count = 0
            
            try:
<<<<<<< HEAD
                # Get actual tables that exist in the database
                tables_result = self.conn.execute("SHOW TABLES").fetchall()
                table_names = [table[0] for table in tables_result] if tables_result else []
=======
                # Check if any tables exist (multi-table schema)
                table_names = AssetClass.get_all_table_names()
                print(f"🔍 Checking for tables: {table_names}")
>>>>>>> a4b92cad
                
                existing_tables = []
                total_objects = 0
                
                for table_name in table_names:
                    try:
<<<<<<< HEAD
                        # Get object count for this table
                        count_result = self.conn.execute(f"SELECT COUNT(*) as total FROM {table_name}").fetchone()
                        table_count = count_result[0] if count_result else 0
                        total_objects += table_count
                        existing_tables.append(table_name)
                        health_queries.append(f"✅ Table '{table_name}' exists with {table_count} records")
                    except Exception as e:
                        # Error counting, skip this table
=======
                        # Check if table exists using DuckDB's SHOW TABLES
                        show_tables_result = self.conn.execute("SHOW TABLES").fetchall()
                        existing_table_names = [row[0] for row in show_tables_result] if show_tables_result else []
                        
                        # Debug: Show what tables actually exist (only on first iteration)
                        if table_name == table_names[0]:
                            print(f"🔍 Tables that actually exist in database: {existing_table_names}")
                        
                        if table_name in existing_table_names:
                            existing_tables.append(table_name)
                            # Get object count for this table
                            count_result = self.conn.execute(f"SELECT COUNT(*) as total FROM {table_name}").fetchone()
                            table_count = count_result[0] if count_result else 0
                            total_objects += table_count
                            health_queries.append(f"✅ Table '{table_name}' exists with {table_count} records")
                        else:
                            health_queries.append(f"⚠️ Table '{table_name}' not found in database")
                    except Exception as e:
                        # Table doesn't exist or error accessing it
                        health_queries.append(f"❌ Error checking table '{table_name}': {str(e)}")
>>>>>>> a4b92cad
                        continue
                
                if not existing_tables:
                    result['error'] = "No asset tables found in Sonic database"
                    return result
                
                table_count = len(existing_tables)
                object_count = total_objects
                
                if object_count == 0:
                    result['error'] = "Sonic database is empty - no assets found"
                    return result
                
                health_queries.append(f"✅ Found {object_count:,} assets in Sonic database")
                
                # Check database performance stats
                performance_stats = self.get_performance_stats()
                if performance_stats.get('total_assets', 0) > 0:
                    health_queries.append(f"✅ Sonic processing: {performance_stats.get('max_workers', 0)} workers used")
                    health_queries.append(f"✅ Performance: {performance_stats.get('assets_per_second', 0):.0f} assets/sec")
                
                # Update result
                result.update({
                    'ready': True,
                    'health_status': health_status,
                    'object_count': object_count,
                    'table_count': table_count,
                    'database_connected': True,
                    'health_queries': health_queries,
                    'error': None
                })
                
            except Exception as e:
                result['error'] = f"Sonic database query failed: {str(e)}"
                return result
                
        except Exception as e:
            result['error'] = f"Sonic database check failed: {str(e)}"
            return result
        
        return result


# Factory function for easy creation
def create_duckdb_sonic_reader(folder_path: str, max_workers: Optional[int] = None, 
                               batch_size: int = 1000, memory_limit_gb: float = 2.0) -> SonicMemoryDuckdb:
    """
    Create a SonicMemoryDuckdb instance.
    
    Args:
        folder_path: Path to folder containing JSON files
        max_workers: Maximum number of worker processes
        batch_size: Number of assets to process in each batch
        memory_limit_gb: Memory limit in GB before switching to streaming mode
        
    Returns:
        SonicMemoryDuckdb instance
    """
    return SonicMemoryDuckdb(folder_path, max_workers, batch_size, memory_limit_gb)<|MERGE_RESOLUTION|>--- conflicted
+++ resolved
@@ -552,32 +552,8 @@
         if not assets:
             return
         
-<<<<<<< HEAD
         self._prepare_database_for_loading()
         asset_chunks = self._calculate_asset_chunks(assets)
-=======
-        
-        # Check database state before loading
-        self._verify_database_records_before_loading()
-        
-        # Create assets table using dynamic schema
-        print("🏗️ Creating database tables...")
-        self._create_all_tables(self.conn)
-        print("✅ Database tables created successfully")
-        
-        # Split assets into chunks for multiprocessing
-        # For large datasets, use more chunks for better parallelism, but align with workers
-        if len(assets) > 100000:  # Large dataset (>100K assets)
-            # Use more chunks: min(workers * 4, assets / 10000, workers * 2)
-            # This ensures we don't create too many chunks that can't be processed efficiently
-            optimal_asset_chunks = min(self.max_workers * 4, max(len(assets) // 10000, self.max_workers * 2), self.max_workers * 8)
-            chunk_size = max(1000, len(assets) // optimal_asset_chunks)
-        else:
-            # For smaller datasets, use workers as chunks
-            chunk_size = max(1000, len(assets) // self.max_workers)
-        
-        asset_chunks = [assets[i:i + chunk_size] for i in range(0, len(assets), chunk_size)]
->>>>>>> a4b92cad
         
         
         print(f"🗄️ Database insertion: Processing {len(assets)} assets in {len(asset_chunks)} chunks")
@@ -1203,22 +1179,15 @@
             object_count = 0
             
             try:
-<<<<<<< HEAD
                 # Get actual tables that exist in the database
                 tables_result = self.conn.execute("SHOW TABLES").fetchall()
                 table_names = [table[0] for table in tables_result] if tables_result else []
-=======
-                # Check if any tables exist (multi-table schema)
-                table_names = AssetClass.get_all_table_names()
-                print(f"🔍 Checking for tables: {table_names}")
->>>>>>> a4b92cad
                 
                 existing_tables = []
                 total_objects = 0
                 
                 for table_name in table_names:
                     try:
-<<<<<<< HEAD
                         # Get object count for this table
                         count_result = self.conn.execute(f"SELECT COUNT(*) as total FROM {table_name}").fetchone()
                         table_count = count_result[0] if count_result else 0
@@ -1227,28 +1196,6 @@
                         health_queries.append(f"✅ Table '{table_name}' exists with {table_count} records")
                     except Exception as e:
                         # Error counting, skip this table
-=======
-                        # Check if table exists using DuckDB's SHOW TABLES
-                        show_tables_result = self.conn.execute("SHOW TABLES").fetchall()
-                        existing_table_names = [row[0] for row in show_tables_result] if show_tables_result else []
-                        
-                        # Debug: Show what tables actually exist (only on first iteration)
-                        if table_name == table_names[0]:
-                            print(f"🔍 Tables that actually exist in database: {existing_table_names}")
-                        
-                        if table_name in existing_table_names:
-                            existing_tables.append(table_name)
-                            # Get object count for this table
-                            count_result = self.conn.execute(f"SELECT COUNT(*) as total FROM {table_name}").fetchone()
-                            table_count = count_result[0] if count_result else 0
-                            total_objects += table_count
-                            health_queries.append(f"✅ Table '{table_name}' exists with {table_count} records")
-                        else:
-                            health_queries.append(f"⚠️ Table '{table_name}' not found in database")
-                    except Exception as e:
-                        # Table doesn't exist or error accessing it
-                        health_queries.append(f"❌ Error checking table '{table_name}': {str(e)}")
->>>>>>> a4b92cad
                         continue
                 
                 if not existing_tables:
