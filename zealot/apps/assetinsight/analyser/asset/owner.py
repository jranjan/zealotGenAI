"""
Owner Asset Analyser - Concrete implementation for owner-specific asset analysis.

This analyser focuses on ownership, team assignments, and resource attribution
aspects of asset data using DuckDB for efficient querying.
"""

from typing import Any, Dict, List
from .asset import AssetAnalyser
from common.asset_class import AssetClass


class OwnerAnalyser(AssetAnalyser):
    """
    Concrete implementation of AssetAnalyser for owner-specific analysis.
    
    This analyser focuses on ownership, team assignments, and resource attribution
    aspects of asset data.
    """
    
    def __init__(self):
        """Initialize the owner analyser."""
        super().__init__("owner")
    
<<<<<<< HEAD
    def _create_union_query(self, base_query: str) -> str:
        """Create a UNION query across all asset tables"""
        table_names = self._get_existing_database_tables()
        
        print(f"🔍 Creating UNION query across tables: {table_names}")
        
        # Create UNION query for each table
        union_parts = []
        for table_name in table_names:
            # Replace 'FROM assets' with 'FROM {table_name}' in the query
            table_query = base_query.replace('FROM assets', f'FROM {table_name}')
            union_parts.append(f"({table_query})")
        
        union_query = " UNION ALL ".join(union_parts)
        print(f"🔍 Generated UNION query: {union_query[:200]}...")  # Show first 200 chars
=======
    def _get_table_name(self, asset_class: str = None) -> str:
        """Get table name for asset class"""
        if asset_class:
            for ac in AssetClass:
                if ac.class_name == asset_class:
                    return ac.table_name
        return None
    
    def _query_single_table(self, query: str, table_name: str) -> List[Dict[str, Any]]:
        """Execute query on single table"""
        try:
            return self.reader.execute_query(query.replace('FROM {table}', f'FROM {table_name}'))
        except Exception as e:
            print(f"⚠️ Error querying {table_name}: {e}")
            return []
    
    def _query_all_tables(self, query: str) -> List[Dict[str, Any]]:
        """Execute query on all tables and combine results"""
        all_results = []
        for table_name in AssetClass.get_all_table_names():
            table_query = query.replace('FROM {table}', f'FROM {table_name}')
            try:
                result = self.reader.execute_query(table_query)
                all_results.extend(result)
            except Exception as e:
                print(f"⚠️ Error querying {table_name}: {e}")
                continue
        return all_results
    
    def _combine_results(self, results: List[Dict[str, Any]], group_key: str) -> List[Dict[str, Any]]:
        """Combine results by grouping key"""
        combined = {}
        for result in results:
            key = result[group_key]
            if key not in combined:
                combined[key] = {group_key: key, 'total_assets': 0, 'unowned_assets': 0}
            combined[key]['total_assets'] += result['total_assets']
            combined[key]['unowned_assets'] += result['unowned_assets']
>>>>>>> a4b92cad
        
        result_list = list(combined.values())
        result_list.sort(key=lambda x: x['total_assets'], reverse=True)
        return result_list
    
    def analyse(self, source_directory: str, result_directory: str) -> Dict[str, Any]:
        """
        Analyze assets for ownership analysis.
        
        Args:
            source_directory: Path to source directory
            result_directory: Path to result directory
            
        Returns:
            Analysis results dictionary
        """
        try:
            self.create_reader(source_directory)
            summary = self.get_ownership_summary()
            return {
                'success': True,
                'summary': summary,
                'analyser_type': self.analyser_type
            }
        except Exception as e:
            return {
                'success': False,
                'error': str(e),
                'analyser_type': self.analyser_type
            }
        finally:
            self.close_reader()
    
    def get_asset_fields(self) -> List[str]:
        """
        Get the list of asset fields specific to ownership analysis.
        
        Returns:
            List of asset field names to extract
        """
        return [
            'id', 'name', 'assetClass', 'status', 'organization',
            'parent_cloud', 'cloud', 'team'
        ]
    
    def get_cloud_fields(self) -> List[str]:
        """
        Get the list of cloud fields specific to ownership analysis.
        
        Returns:
            List of cloud field names to extract
        """
        return ['parent_cloud', 'cloud', 'team']
    
    def process_asset_specific_data(self, asset: Dict[str, Any]) -> Dict[str, Any]:
        """
        Process asset-specific data for ownership analysis.
        
        Args:
            asset: Asset data dictionary (already flattened with ownership fields)
            
        Returns:
            Processed asset data (no additional processing needed)
        """
        # Ownership fields are already flattened by FlattenerHelper
        # No additional processing needed
        return asset
    
    def get_ownership_summary(self, asset_class: str = None) -> Dict[str, Any]:
        """Get ownership summary statistics"""
        if not self.reader:
            raise ValueError("Reader not initialized. Call create_reader() first.")
        
        try:
<<<<<<< HEAD
            # First, let's check what columns are available in the first available table
            table_names = self._get_existing_database_tables()
=======
            table_names = AssetClass.get_all_table_names()
>>>>>>> a4b92cad
            if not table_names:
                return {"error": "No asset tables found"}
            
            # Get column info
            first_table = table_names[0]
            columns_result = self.reader.execute_query(f"PRAGMA table_info({first_table})")
            available_columns = [col['name'] for col in columns_result] if columns_result else []
            
            # Find ownership fields
            parent_cloud_field = next((col for col in available_columns if 'parentCloud.name' in col or 'parent_cloud' in col), None)
            cloud_field = next((col for col in available_columns if 'cloud.name' in col or 'cloud' in col), None)
            team_field = next((col for col in available_columns if 'team.name' in col or 'team' in col), None)
            
            # Get total assets
            if asset_class:
                table_name = self._get_table_name(asset_class)
                total_assets = self._query_single_table("SELECT COUNT(*) as total FROM {table}", table_name)[0]['total'] if table_name else 0
            else:
                total_assets = sum(self._query_single_table("SELECT COUNT(*) as total FROM {table}", tn)[0]['total'] for tn in table_names)
            
            # Get counts for each field
            total_parent_clouds = self._get_distinct_count(parent_cloud_field, asset_class) if parent_cloud_field else 0
            total_clouds = self._get_distinct_count(cloud_field, asset_class) if cloud_field else 0
            total_teams = self._get_distinct_count(team_field, asset_class) if team_field else 0
            
            # Get unowned assets
            unowned_conditions = [f'("{field}" IS NULL OR "{field}" = \'\')' for field in [parent_cloud_field, cloud_field, team_field] if field]
            total_assets_unowned = self._get_unowned_count(unowned_conditions, asset_class) if unowned_conditions else 0
            
            return {
                'total_parent_clouds': total_parent_clouds,
                'total_clouds': total_clouds,
                'total_assets': total_assets,
                'total_assets_unowned': total_assets_unowned,
                'total_teams': total_teams,
                'debug_info': {
                    'available_columns': available_columns,
                    'parent_cloud_field': parent_cloud_field,
                    'cloud_field': cloud_field,
                    'team_field': team_field
                }
            }
            
        except Exception as e:
            raise ValueError(f"Failed to get ownership summary: {str(e)}")
    
<<<<<<< HEAD
    def get_ownership_summary_for_table(self, table_name: str) -> Dict[str, Any]:
        """
        Get ownership summary statistics for a specific table.
        
        Args:
            table_name: Name of the table to query
            
        Returns:
            Dictionary containing ownership summary data
            
        Raises:
            ValueError: If reader is not initialized
        """
        if not self.reader:
            raise ValueError("Reader not initialized. Call create_reader() first.")
        
        try:
            # Get column info from the specified table
            columns_result = self.reader.execute_query(f"PRAGMA table_info({table_name})")
            available_columns = [col['name'] for col in columns_result] if columns_result else []
            
            # Get total assets from this table
            total_assets_result = self.reader.execute_query(f"SELECT COUNT(*) as total FROM {table_name}")
            total_assets = total_assets_result[0]['total'] if total_assets_result else 0
            
            # Check for flattened attribution fields
            parent_cloud_field = None
            cloud_field = None
            team_field = None
            
            for col in available_columns:
                if 'parentCloud.name' in col or 'parent_cloud' in col:
                    parent_cloud_field = col
                elif 'cloud.name' in col or 'cloud' in col:
                    cloud_field = col
                elif 'team.name' in col or 'team' in col:
                    team_field = col
            
            # Get totals for each field
            total_parent_clouds = 0
            total_clouds = 0
            total_teams = 0
            total_assets_unowned = 0
            
            if parent_cloud_field:
                try:
                    result = self.reader.execute_query(f"""
                        SELECT COUNT(DISTINCT COALESCE(NULLIF("{parent_cloud_field}", ''), 'Zombie')) as total 
                        FROM {table_name}
                    """)
                    total_parent_clouds = result[0]['total'] if result else 0
                except Exception:
                    total_parent_clouds = 0
            
            if cloud_field:
                try:
                    result = self.reader.execute_query(f"""
                        SELECT COUNT(DISTINCT COALESCE(NULLIF("{cloud_field}", ''), 'Zombie')) as total 
                        FROM {table_name}
                    """)
                    total_clouds = result[0]['total'] if result else 0
                except Exception:
                    total_clouds = 0
            
            if team_field:
                try:
                    result = self.reader.execute_query(f"""
                        SELECT COUNT(DISTINCT COALESCE(NULLIF("{team_field}", ''), 'Zombie')) as total 
                        FROM {table_name}
                    """)
                    total_teams = result[0]['total'] if result else 0
                except Exception:
                    total_teams = 0
            
            # Get total assets unowned
            unowned_conditions = []
            if parent_cloud_field:
                unowned_conditions.append(f'("{parent_cloud_field}" IS NULL OR "{parent_cloud_field}" = \'\')')
            if cloud_field:
                unowned_conditions.append(f'("{cloud_field}" IS NULL OR "{cloud_field}" = \'\')')
            if team_field:
                unowned_conditions.append(f'("{team_field}" IS NULL OR "{team_field}" = \'\')')
            
            if unowned_conditions:
                try:
                    unowned_query = f"""
                        SELECT COUNT(*) as total 
                        FROM {table_name} 
                        WHERE {' AND '.join(unowned_conditions)}
                    """
                    result = self.reader.execute_query(unowned_query)
                    total_assets_unowned = result[0]['total'] if result else 0
                except Exception:
                    total_assets_unowned = 0
            
            return {
                'total_parent_clouds': total_parent_clouds,
                'total_clouds': total_clouds,
                'total_assets': total_assets,
                'total_assets_unowned': total_assets_unowned,
                'total_teams': total_teams,
                'table_name': table_name,
                'debug_info': {
                    'available_columns': available_columns,
                    'parent_cloud_field': parent_cloud_field,
                    'cloud_field': cloud_field,
                    'team_field': team_field
                }
            }
            
        except Exception as e:
            raise ValueError(f"Failed to get ownership summary for table {table_name}: {str(e)}")
    
    def _get_existing_database_tables(self) -> List[str]:
        """Get list of tables that actually exist in the database"""
        try:
            tables_result = self.reader.execute_query("SHOW TABLES")
            table_names = [table['name'] if isinstance(table, dict) else table[0] for table in tables_result] if tables_result else []
            return table_names
        except Exception as e:
            print(f"❌ Error getting database tables: {e}")
            return []
    
    def _get_table_and_columns(self, table_name: str = None) -> tuple[List[str], str, List[str]]:
        """
        Get table names, first table, and available columns.
        
        Args:
            table_name: Optional specific table to use
            
        Returns:
            Tuple of (list of table names, first_table, list of column names)
        """
        if table_name:
            table_names = [table_name]
            first_table = table_name
        else:
            table_names = self._get_existing_database_tables()
            if not table_names:
                return [], "", []
            first_table = table_names[0]
        
        columns_result = self.reader.execute_query(f"PRAGMA table_info({first_table})")
        available_columns = [col['name'] for col in columns_result] if columns_result else []
        
        return table_names, first_table, available_columns
    
    def _find_field(self, available_columns: List[str], search_terms: List[str]) -> str:
        """
        Find a field in available columns by searching for terms.
        
        Args:
            available_columns: List of column names
            search_terms: List of terms to search for
            
        Returns:
            Found field name or None
        """
        for col in available_columns:
            if any(term in col.lower() for term in search_terms):
                return col
        return None
    
    def _is_json_field(self, table_name: str, field_name: str) -> bool:
        """
        Check if a field contains JSON data.
        
        Args:
            table_name: Table to query (None for UNION)
            field_name: Field to check
            
        Returns:
            True if field contains JSON data
        """
        try:
            if table_name:
                sample_query = f"SELECT \"{field_name}\" FROM {table_name} LIMIT 1"
            else:
                sample_query = self._create_union_query(f"SELECT \"{field_name}\" FROM assets LIMIT 1")
            
            sample_result = self.reader.execute_query(sample_query)
            if sample_result and sample_result[0].get(field_name):
                sample_value = sample_result[0].get(field_name, '')
                return isinstance(sample_value, str) and (sample_value.startswith('{') or sample_value.startswith('['))
            return False
        except Exception:
            return False
    
    def _build_distribution_query(self, table_name: str, field_name: str, output_name: str, 
                                    is_json: bool = False, json_path: str = None) -> str:
        """
        Build a distribution query for a single field.
        
        Args:
            table_name: Specific table name or None for UNION across all tables
            field_name: Name of the field to query
            output_name: Name of the output column
            is_json: Whether the field contains JSON data
            json_path: JSON path to extract (e.g., '$.mbu')
            
        Returns:
            SQL query string
        """
        # Determine if we need JSON extraction
        if is_json and json_path:
            value_expr = f"JSON_EXTRACT_STRING(\"{field_name}\", '{json_path}')"
            output_expr = f"COALESCE(NULLIF({value_expr}, ''), 'Unknown {output_name}')"
        else:
            value_expr = f"\"{field_name}\""
            output_expr = f"COALESCE(NULLIF({value_expr}, ''), 'Zombie')"
        
        base_query = f"""
            SELECT 
                {output_expr} as {output_name},
                COUNT(*) as total_assets,
                SUM(CASE 
                    WHEN ({value_expr} IS NULL OR {value_expr} = '') 
                    THEN 1 ELSE 0 
                END) as unowned_assets
            FROM {{table}}
            GROUP BY {output_expr}
            ORDER BY total_assets DESC
        """
        
        if table_name:
            return base_query.replace("{table}", table_name)
        else:
            return self._create_union_query(base_query.replace("{table}", "assets"))
    
    def _build_multi_field_distribution_query(self, table_name: str, fields_config: List[Dict]) -> str:
        """
        Build a distribution query for multiple fields.
        
        Args:
            table_name: Specific table name or None for UNION across all tables
            fields_config: List of dicts with 'field', 'output', 'is_json', 'json_path'
            
        Returns:
            SQL query string
        """
        def get_field_expr(field_config):
            if field_config.get('is_json') and field_config.get('json_path'):
                return f"JSON_EXTRACT_STRING(\"{field_config['field']}\", '{field_config['json_path']}')"
            else:
                return f"\"{field_config['field']}\""
        
        def get_output_expr(field_config):
            value_expr = get_field_expr(field_config)
            output_name = field_config['output']
            if field_config.get('is_json'):
                return f"COALESCE(NULLIF({value_expr}, ''), 'Unknown {output_name}')"
            else:
                return f"COALESCE(NULLIF({value_expr}, ''), 'Zombie')"
        
        # Build SELECT clause
        select_parts = [f"{get_output_expr(fc)} as {fc['output']}" for fc in fields_config]
        select_parts.extend([
            "COUNT(*) as total_assets",
            f"SUM(CASE WHEN ({get_field_expr(fields_config[0])} IS NULL OR {get_field_expr(fields_config[0])} = '') THEN 1 ELSE 0 END) as unowned_assets"
        ])
        
        # Build GROUP BY clause
        group_by_parts = [get_output_expr(fc) for fc in fields_config]
        
        base_query = f"""
            SELECT {', '.join(select_parts)}
            FROM {{table}}
            GROUP BY {', '.join(group_by_parts)}
            ORDER BY total_assets DESC
        """
        
        if table_name:
            return base_query.replace("{table}", table_name)
        else:
            return self._create_union_query(base_query.replace("{table}", "assets"))
    
    def get_parent_cloud_distribution(self, table_name: str = None) -> List[Dict[str, Any]]:
        """
        Get ownership distribution by parent cloud using DuckDB SQL query.
        
        Args:
            table_name: Optional specific table to query. If None, queries all tables.
        
        Returns:
            List of dictionaries containing parent_cloud, total_assets, and unowned_assets
            
        Raises:
            ValueError: If reader is not initialized
        """
        if not self.reader:
            raise ValueError("Reader not initialized. Call create_reader() first.")
        
        try:
            _, _, available_columns = self._get_table_and_columns(table_name)
            parent_cloud_field = self._find_field(available_columns, ['parentcloud.name', 'parent_cloud'])
            
            if not parent_cloud_field:
                return []
            
            distribution_query = self._build_distribution_query(table_name, parent_cloud_field, 'parent_cloud')
            return self.reader.execute_query(distribution_query)
            
        except Exception as e:
            print(f"⚠️ Parent cloud distribution query failed: {e}")
            return []
    
    def get_cloud_distribution(self, table_name: str = None) -> List[Dict[str, Any]]:
        """
        Get ownership distribution by cloud using DuckDB SQL query.
        
        Args:
            table_name: Optional specific table to query. If None, queries all tables.
        
        Returns:
            List of dictionaries containing cloud, total_assets, and unowned_assets
            
        Raises:
            ValueError: If reader is not initialized
        """
        if not self.reader:
            raise ValueError("Reader not initialized. Call create_reader() first.")
        
        try:
            _, _, available_columns = self._get_table_and_columns(table_name)
            cloud_field = self._find_field(available_columns, ['cloud.name', 'cloud'])
            
            if not cloud_field:
                return []
            
            distribution_query = self._build_distribution_query(table_name, cloud_field, 'cloud')
            return self.reader.execute_query(distribution_query)
            
        except Exception as e:
            return []
    
    def get_team_distribution(self, table_name: str = None) -> List[Dict[str, Any]]:
        """
        Get ownership distribution by team using DuckDB SQL query.
        
        Args:
            table_name: Optional specific table to query. If None, queries all tables.
        
        Returns:
            List of dictionaries containing team, total_assets, and unowned_assets
            
        Raises:
            ValueError: If reader is not initialized
        """
        if not self.reader:
            raise ValueError("Reader not initialized. Call create_reader() first.")
        
        try:
            _, _, available_columns = self._get_table_and_columns(table_name)
            team_field = self._find_field(available_columns, ['team.name', 'team'])
            
            if not team_field:
                return []
            
            distribution_query = self._build_distribution_query(table_name, team_field, 'team')
            return self.reader.execute_query(distribution_query)
            
        except Exception as e:
            return []
    
    def get_mbu_distribution(self, table_name: str = None) -> List[Dict[str, Any]]:
        """
        Get ownership distribution by MBU (Management Business Unit) using DuckDB SQL query.
        
        Args:
            table_name: Optional specific table to query. If None, queries all tables.
        
        Returns:
            List of dictionaries containing mbu, total_assets, and unowned_assets
            
        Raises:
            ValueError: If reader is not initialized
        """
=======
    def _get_distinct_count(self, field: str, asset_class: str = None) -> int:
        """Get distinct count for a field"""
        query = f'SELECT COUNT(DISTINCT COALESCE(NULLIF("{field}", \'\'), \'Zombie\')) as total FROM {{table}}'
        
        if asset_class:
            table_name = self._get_table_name(asset_class)
            if table_name:
                result = self._query_single_table(query, table_name)
                return result[0]['total'] if result else 0
        else:
            results = self._query_all_tables(query)
            return sum(r['total'] for r in results)
        return 0
    
    def _get_unowned_count(self, conditions: List[str], asset_class: str = None) -> int:
        """Get count of unowned assets"""
        query = f"SELECT COUNT(*) as total FROM {{table}} WHERE {' AND '.join(conditions)}"
        
        if asset_class:
            table_name = self._get_table_name(asset_class)
            if table_name:
                result = self._query_single_table(query, table_name)
                return result[0]['total'] if result else 0
        else:
            results = self._query_all_tables(query)
            return sum(r['total'] for r in results)
        return 0
    
    def get_parent_cloud_distribution(self, asset_class: str = None) -> List[Dict[str, Any]]:
        """Get ownership distribution by parent cloud"""
        # Try multiple field patterns for parent cloud
        field_patterns = [
            'parentCloud.name', 'parent_cloud', 'parentCloud', 'parent_cloud_name',
            'parentCloudName', 'parentCloudName.name', 'cloud.parentCloud',
            'attribution', 'properties', 'ownership'
        ]
        
        field = self._find_field(field_patterns)
        
        if not field:
            print("⚠️ No parent cloud field found. Available fields will be shown in console.")
            # Show available fields for debugging
            self._debug_available_fields(asset_class)
            return []
        
        print(f"🔍 Using parent cloud field: {field}")
        return self._get_distribution(field, 'parent_cloud', asset_class)
    
    def get_cloud_distribution(self, asset_class: str = None) -> List[Dict[str, Any]]:
        """Get ownership distribution by cloud"""
        # Try multiple field patterns for cloud
        field_patterns = [
            'cloud.name', 'cloud', 'cloud_name', 'cloud_provider',
            'provider', 'aws', 'azure', 'gcp', 'google_cloud',
            'parent_cloud', 'parentCloud', 'parentCloud.name',
            'attribution', 'properties', 'ownership'
        ]
        
        field = self._find_field(field_patterns)
        
        if not field:
            print("⚠️ No cloud field found. Available fields will be shown in console.")
            # Show available fields for debugging
            self._debug_available_fields(asset_class)
            return []
        
        print(f"🔍 Using cloud field: {field}")
        return self._get_distribution(field, 'cloud', asset_class)
    
    def get_team_distribution(self, asset_class: str = None) -> List[Dict[str, Any]]:
        """Get ownership distribution by team"""
        # Try multiple field patterns for team
        field_patterns = [
            'team.name', 'team', 'team_name', 'teamName', 'teamName.name',
            'owner', 'owner.name', 'owner_name', 'assigned_team',
            'attribution', 'properties', 'ownership'
        ]
        
        field = self._find_field(field_patterns)
        
        if not field:
            print("⚠️ No team field found. Available fields will be shown in console.")
            # Show available fields for debugging
            self._debug_available_fields(asset_class)
            return []
        
        print(f"🔍 Using team field: {field}")
        return self._get_distribution(field, 'team', asset_class)
    
    def _find_field(self, field_patterns: List[str]) -> str:
        """Find field matching any of the patterns"""
>>>>>>> a4b92cad
        if not self.reader:
            return None
        
<<<<<<< HEAD
        try:
            _, _, available_columns = self._get_table_and_columns(table_name)
            
            # Find MBU field
            mbu_field = self._find_field(available_columns, ['properties_mbu', 'mbu', 'properties.mbu'])
            if not mbu_field:
                # Fallback: look for any properties field
                mbu_field = self._find_field(available_columns, ['properties'])
            if not mbu_field:
                return []
            
            # Check if JSON field
            is_json = self._is_json_field(table_name, mbu_field)
            
            # Build and execute query
            distribution_query = self._build_distribution_query(
                table_name, mbu_field, 'mbu',
                is_json=is_json, json_path='$.mbu'
            )
            return self.reader.execute_query(distribution_query)
            
        except Exception as e:
            print(f"⚠️ MBU distribution query failed: {e}")
            return []
    
    def get_bu_distribution(self, table_name: str = None) -> List[Dict[str, Any]]:
=======
        table_names = AssetClass.get_all_table_names()
        if not table_names:
            return None
        
        columns_result = self.reader.execute_query(f"PRAGMA table_info({table_names[0]})")
        available_columns = [col['name'] for col in columns_result] if columns_result else []
        
        for pattern in field_patterns:
            for col in available_columns:
                if pattern in col:
                    return col
        return None
    
    def _get_distribution(self, field: str, group_key: str, asset_class: str = None) -> List[Dict[str, Any]]:
        """Get distribution for a field"""
        if not field:
            return []
        
        # Check if field contains JSON data and adjust query accordingly
        is_json = self._is_json_field(field, asset_class)
        
        if is_json and group_key == 'mbu':
            # Handle JSON field for MBU
            field_expr = f"JSON_EXTRACT_STRING(\"{field}\", '$.mbu')"
        elif is_json and group_key == 'bu':
            # Handle JSON field for BU
            field_expr = f"JSON_EXTRACT_STRING(\"{field}\", '$.bu')"
        else:
            # Handle direct string field
            field_expr = f"\"{field}\""
        
        query = f"""
            SELECT 
                COALESCE(NULLIF({field_expr}, ''), 'Zombie') as {group_key},
                COUNT(*) as total_assets,
                SUM(CASE 
                    WHEN ({field_expr} IS NULL OR {field_expr} = '') 
                    THEN 1 ELSE 0 
                END) as unowned_assets
            FROM {{table}} 
            GROUP BY COALESCE(NULLIF({field_expr}, ''), 'Zombie')
>>>>>>> a4b92cad
        """
        
<<<<<<< HEAD
        Args:
            table_name: Optional specific table to query. If None, queries all tables.
        
        Returns:
            List of dictionaries containing bu, mbu, total_assets, and unowned_assets
=======
        print(f"🔍 Executing {group_key} distribution query with field: {field} (JSON: {is_json})")
        
        if asset_class:
            table_name = self._get_table_name(asset_class)
            if table_name:
                return self._query_single_table(query, table_name)
        else:
            results = self._query_all_tables(query)
            return self._combine_results(results, group_key)
        return []
    
    
    def get_mbu_distribution(self, asset_class: str = None) -> List[Dict[str, Any]]:
        """Get ownership distribution by MBU"""
        # Try multiple field patterns for MBU
        field_patterns = [
            'properties_mbu', 'mbu', 'properties.mbu', 'properties_mbu_mbu',
            'properties_bu_mbu', 'mbu_name', 'management_business_unit',
            'properties', 'attribution', 'ownership'
        ]
        
        field = self._find_field(field_patterns)
        
        if not field:
            print("⚠️ No MBU field found. Available fields will be shown in console.")
            # Show available fields for debugging
            self._debug_available_fields(asset_class)
            return []
        
        print(f"🔍 Using MBU field: {field}")
        return self._get_distribution(field, 'mbu', asset_class)
    
    def get_bu_distribution(self, asset_class: str = None) -> List[Dict[str, Any]]:
        """Get ownership distribution by BU and MBU"""
        bu_field = self._find_field(['properties_bu', 'bu', 'properties.bu', 'business_unit'])
        mbu_field = self._find_field(['properties_mbu', 'mbu', 'properties.mbu'])
        
        if not bu_field:
            bu_field = self._find_field(['properties'])
        if not mbu_field:
            mbu_field = bu_field  # Use BU field as fallback
>>>>>>> a4b92cad
            
        return self._get_bu_mbu_distribution(bu_field, mbu_field, asset_class) if bu_field else []
    
    def _get_bu_mbu_distribution(self, bu_field: str, mbu_field: str, asset_class: str = None) -> List[Dict[str, Any]]:
        """Get BU/MBU distribution with field expressions"""
        # Check if fields are JSON
        bu_expr = f"JSON_EXTRACT_STRING(\"{bu_field}\", '$.bu')" if self._is_json_field(bu_field, asset_class) else f"\"{bu_field}\""
        mbu_expr = f"JSON_EXTRACT_STRING(\"{mbu_field}\", '$.mbu')" if self._is_json_field(mbu_field, asset_class) else f"\"{mbu_field}\""
        
        query = f"""
            SELECT 
                COALESCE(NULLIF({bu_expr}, ''), 'Unknown BU') as bu,
                COALESCE(NULLIF({mbu_expr}, ''), 'Unknown MBU') as mbu,
                COUNT(*) as total_assets,
                SUM(CASE 
                    WHEN ({bu_expr} IS NULL OR {bu_expr} = '') 
                    THEN 1 ELSE 0 
                END) as unowned_assets
            FROM {{table}} 
            GROUP BY 
                COALESCE(NULLIF({bu_expr}, ''), 'Unknown BU'),
                COALESCE(NULLIF({mbu_expr}, ''), 'Unknown MBU')
        """
        
        if asset_class:
            table_name = self._get_table_name(asset_class)
            if table_name:
                return self._query_single_table(query, table_name)
        else:
            results = self._query_all_tables(query)
            # Combine by bu and mbu
            combined = {}
            for result in results:
                key = (result['bu'], result['mbu'])
                if key not in combined:
                    combined[key] = {'bu': result['bu'], 'mbu': result['mbu'], 'total_assets': 0, 'unowned_assets': 0}
                combined[key]['total_assets'] += result['total_assets']
                combined[key]['unowned_assets'] += result['unowned_assets']
            
            result_list = list(combined.values())
            result_list.sort(key=lambda x: x['total_assets'], reverse=True)
            return result_list
        return []
    
    def _is_json_field(self, field: str, asset_class: str = None) -> bool:
        """Check if field contains JSON data"""
        if not field:
            return False
        
        try:
<<<<<<< HEAD
            _, _, available_columns = self._get_table_and_columns(table_name)
            
            # Find BU and MBU fields
            bu_field = self._find_field(available_columns, ['properties_bu', 'bu', 'properties.bu', 'business_unit'])
            if not bu_field:
                bu_field = self._find_field(available_columns, ['properties'])
            if not bu_field:
                return []
            
            mbu_field = self._find_field(available_columns, ['properties_mbu', 'mbu', 'properties.mbu'])
            if not mbu_field:
                mbu_field = bu_field  # Use same field for MBU
            
            # Check if JSON fields
            bu_is_json = self._is_json_field(table_name, bu_field)
            mbu_is_json = self._is_json_field(table_name, mbu_field)
            
            # Build fields config
            fields_config = [
                {'field': bu_field, 'output': 'bu', 'is_json': bu_is_json, 'json_path': '$.bu'},
                {'field': mbu_field, 'output': 'mbu', 'is_json': mbu_is_json, 'json_path': '$.mbu'}
            ]
            
            # Build and execute query
            distribution_query = self._build_multi_field_distribution_query(table_name, fields_config)
            return self.reader.execute_query(distribution_query)
=======
            if asset_class:
                table_name = self._get_table_name(asset_class)
                if not table_name:
                    return False
                sample_query = f"SELECT \"{field}\" FROM {table_name} LIMIT 1"
            else:
                table_names = AssetClass.get_all_table_names()
                if not table_names:
                    return False
                sample_query = f"SELECT \"{field}\" FROM {table_names[0]} LIMIT 1"
            
            result = self.reader.execute_query(sample_query)
            if result and result[0][field]:
                value = result[0][field]
                return isinstance(value, str) and (value.startswith('{') or value.startswith('['))
        except:
            pass
        return False
    
    def _debug_available_fields(self, asset_class: str = None):
        """Debug method to show available fields in the database"""
        try:
            if asset_class:
                table_name = self._get_table_name(asset_class)
                if not table_name:
                    print(f"❌ Table not found for asset class: {asset_class}")
                    return
                tables_to_check = [table_name]
            else:
                tables_to_check = AssetClass.get_all_table_names()
            
            print(f"🔍 Checking tables: {tables_to_check}")
>>>>>>> a4b92cad
            
            for table_name in tables_to_check:
                try:
                    columns_result = self.reader.execute_query(f"PRAGMA table_info({table_name})")
                    available_columns = [col['name'] for col in columns_result] if columns_result else []
                    print(f"📋 Available columns in {table_name}: {available_columns}")
                    
                    # Look for any field that might contain ownership data
                    ownership_candidates = [col for col in available_columns if any(term in col.lower() for term in [
                        'mbu', 'bu', 'cloud', 'team', 'owner', 'parent', 'properties', 'attribution', 'ownership'
                    ])]
                    if ownership_candidates:
                        print(f"🎯 Potential ownership fields in {table_name}: {ownership_candidates}")
                        
                        # Show sample data for potential fields
                        for candidate in ownership_candidates[:5]:  # Check first 5 candidates
                            try:
                                sample_query = f"SELECT \"{candidate}\" FROM {table_name} LIMIT 1"
                                sample_result = self.reader.execute_query(sample_query)
                                if sample_result and sample_result[0][candidate]:
                                    sample_value = str(sample_result[0][candidate])[:100]
                                    print(f"📄 Sample data for {candidate}: {sample_value}...")
                            except Exception as e:
                                print(f"⚠️ Error sampling {candidate}: {e}")
                except Exception as e:
                    print(f"⚠️ Error checking table {table_name}: {e}")
                    
        except Exception as e:
<<<<<<< HEAD
            return []
=======
            print(f"❌ Error in debug_available_fields: {e}")
>>>>>>> a4b92cad
<|MERGE_RESOLUTION|>--- conflicted
+++ resolved
@@ -22,7 +22,6 @@
         """Initialize the owner analyser."""
         super().__init__("owner")
     
-<<<<<<< HEAD
     def _create_union_query(self, base_query: str) -> str:
         """Create a UNION query across all asset tables"""
         table_names = self._get_existing_database_tables()
@@ -38,46 +37,6 @@
         
         union_query = " UNION ALL ".join(union_parts)
         print(f"🔍 Generated UNION query: {union_query[:200]}...")  # Show first 200 chars
-=======
-    def _get_table_name(self, asset_class: str = None) -> str:
-        """Get table name for asset class"""
-        if asset_class:
-            for ac in AssetClass:
-                if ac.class_name == asset_class:
-                    return ac.table_name
-        return None
-    
-    def _query_single_table(self, query: str, table_name: str) -> List[Dict[str, Any]]:
-        """Execute query on single table"""
-        try:
-            return self.reader.execute_query(query.replace('FROM {table}', f'FROM {table_name}'))
-        except Exception as e:
-            print(f"⚠️ Error querying {table_name}: {e}")
-            return []
-    
-    def _query_all_tables(self, query: str) -> List[Dict[str, Any]]:
-        """Execute query on all tables and combine results"""
-        all_results = []
-        for table_name in AssetClass.get_all_table_names():
-            table_query = query.replace('FROM {table}', f'FROM {table_name}')
-            try:
-                result = self.reader.execute_query(table_query)
-                all_results.extend(result)
-            except Exception as e:
-                print(f"⚠️ Error querying {table_name}: {e}")
-                continue
-        return all_results
-    
-    def _combine_results(self, results: List[Dict[str, Any]], group_key: str) -> List[Dict[str, Any]]:
-        """Combine results by grouping key"""
-        combined = {}
-        for result in results:
-            key = result[group_key]
-            if key not in combined:
-                combined[key] = {group_key: key, 'total_assets': 0, 'unowned_assets': 0}
-            combined[key]['total_assets'] += result['total_assets']
-            combined[key]['unowned_assets'] += result['unowned_assets']
->>>>>>> a4b92cad
         
         result_list = list(combined.values())
         result_list.sort(key=lambda x: x['total_assets'], reverse=True)
@@ -152,12 +111,8 @@
             raise ValueError("Reader not initialized. Call create_reader() first.")
         
         try:
-<<<<<<< HEAD
             # First, let's check what columns are available in the first available table
             table_names = self._get_existing_database_tables()
-=======
-            table_names = AssetClass.get_all_table_names()
->>>>>>> a4b92cad
             if not table_names:
                 return {"error": "No asset tables found"}
             
@@ -204,7 +159,6 @@
         except Exception as e:
             raise ValueError(f"Failed to get ownership summary: {str(e)}")
     
-<<<<<<< HEAD
     def get_ownership_summary_for_table(self, table_name: str) -> Dict[str, Any]:
         """
         Get ownership summary statistics for a specific table.
@@ -582,103 +536,9 @@
         Raises:
             ValueError: If reader is not initialized
         """
-=======
-    def _get_distinct_count(self, field: str, asset_class: str = None) -> int:
-        """Get distinct count for a field"""
-        query = f'SELECT COUNT(DISTINCT COALESCE(NULLIF("{field}", \'\'), \'Zombie\')) as total FROM {{table}}'
-        
-        if asset_class:
-            table_name = self._get_table_name(asset_class)
-            if table_name:
-                result = self._query_single_table(query, table_name)
-                return result[0]['total'] if result else 0
-        else:
-            results = self._query_all_tables(query)
-            return sum(r['total'] for r in results)
-        return 0
-    
-    def _get_unowned_count(self, conditions: List[str], asset_class: str = None) -> int:
-        """Get count of unowned assets"""
-        query = f"SELECT COUNT(*) as total FROM {{table}} WHERE {' AND '.join(conditions)}"
-        
-        if asset_class:
-            table_name = self._get_table_name(asset_class)
-            if table_name:
-                result = self._query_single_table(query, table_name)
-                return result[0]['total'] if result else 0
-        else:
-            results = self._query_all_tables(query)
-            return sum(r['total'] for r in results)
-        return 0
-    
-    def get_parent_cloud_distribution(self, asset_class: str = None) -> List[Dict[str, Any]]:
-        """Get ownership distribution by parent cloud"""
-        # Try multiple field patterns for parent cloud
-        field_patterns = [
-            'parentCloud.name', 'parent_cloud', 'parentCloud', 'parent_cloud_name',
-            'parentCloudName', 'parentCloudName.name', 'cloud.parentCloud',
-            'attribution', 'properties', 'ownership'
-        ]
-        
-        field = self._find_field(field_patterns)
-        
-        if not field:
-            print("⚠️ No parent cloud field found. Available fields will be shown in console.")
-            # Show available fields for debugging
-            self._debug_available_fields(asset_class)
-            return []
-        
-        print(f"🔍 Using parent cloud field: {field}")
-        return self._get_distribution(field, 'parent_cloud', asset_class)
-    
-    def get_cloud_distribution(self, asset_class: str = None) -> List[Dict[str, Any]]:
-        """Get ownership distribution by cloud"""
-        # Try multiple field patterns for cloud
-        field_patterns = [
-            'cloud.name', 'cloud', 'cloud_name', 'cloud_provider',
-            'provider', 'aws', 'azure', 'gcp', 'google_cloud',
-            'parent_cloud', 'parentCloud', 'parentCloud.name',
-            'attribution', 'properties', 'ownership'
-        ]
-        
-        field = self._find_field(field_patterns)
-        
-        if not field:
-            print("⚠️ No cloud field found. Available fields will be shown in console.")
-            # Show available fields for debugging
-            self._debug_available_fields(asset_class)
-            return []
-        
-        print(f"🔍 Using cloud field: {field}")
-        return self._get_distribution(field, 'cloud', asset_class)
-    
-    def get_team_distribution(self, asset_class: str = None) -> List[Dict[str, Any]]:
-        """Get ownership distribution by team"""
-        # Try multiple field patterns for team
-        field_patterns = [
-            'team.name', 'team', 'team_name', 'teamName', 'teamName.name',
-            'owner', 'owner.name', 'owner_name', 'assigned_team',
-            'attribution', 'properties', 'ownership'
-        ]
-        
-        field = self._find_field(field_patterns)
-        
-        if not field:
-            print("⚠️ No team field found. Available fields will be shown in console.")
-            # Show available fields for debugging
-            self._debug_available_fields(asset_class)
-            return []
-        
-        print(f"🔍 Using team field: {field}")
-        return self._get_distribution(field, 'team', asset_class)
-    
-    def _find_field(self, field_patterns: List[str]) -> str:
-        """Find field matching any of the patterns"""
->>>>>>> a4b92cad
         if not self.reader:
             return None
         
-<<<<<<< HEAD
         try:
             _, _, available_columns = self._get_table_and_columns(table_name)
             
@@ -705,100 +565,13 @@
             return []
     
     def get_bu_distribution(self, table_name: str = None) -> List[Dict[str, Any]]:
-=======
-        table_names = AssetClass.get_all_table_names()
-        if not table_names:
-            return None
-        
-        columns_result = self.reader.execute_query(f"PRAGMA table_info({table_names[0]})")
-        available_columns = [col['name'] for col in columns_result] if columns_result else []
-        
-        for pattern in field_patterns:
-            for col in available_columns:
-                if pattern in col:
-                    return col
-        return None
-    
-    def _get_distribution(self, field: str, group_key: str, asset_class: str = None) -> List[Dict[str, Any]]:
-        """Get distribution for a field"""
-        if not field:
-            return []
-        
-        # Check if field contains JSON data and adjust query accordingly
-        is_json = self._is_json_field(field, asset_class)
-        
-        if is_json and group_key == 'mbu':
-            # Handle JSON field for MBU
-            field_expr = f"JSON_EXTRACT_STRING(\"{field}\", '$.mbu')"
-        elif is_json and group_key == 'bu':
-            # Handle JSON field for BU
-            field_expr = f"JSON_EXTRACT_STRING(\"{field}\", '$.bu')"
-        else:
-            # Handle direct string field
-            field_expr = f"\"{field}\""
-        
-        query = f"""
-            SELECT 
-                COALESCE(NULLIF({field_expr}, ''), 'Zombie') as {group_key},
-                COUNT(*) as total_assets,
-                SUM(CASE 
-                    WHEN ({field_expr} IS NULL OR {field_expr} = '') 
-                    THEN 1 ELSE 0 
-                END) as unowned_assets
-            FROM {{table}} 
-            GROUP BY COALESCE(NULLIF({field_expr}, ''), 'Zombie')
->>>>>>> a4b92cad
-        """
-        
-<<<<<<< HEAD
+        """
+        
         Args:
             table_name: Optional specific table to query. If None, queries all tables.
         
         Returns:
             List of dictionaries containing bu, mbu, total_assets, and unowned_assets
-=======
-        print(f"🔍 Executing {group_key} distribution query with field: {field} (JSON: {is_json})")
-        
-        if asset_class:
-            table_name = self._get_table_name(asset_class)
-            if table_name:
-                return self._query_single_table(query, table_name)
-        else:
-            results = self._query_all_tables(query)
-            return self._combine_results(results, group_key)
-        return []
-    
-    
-    def get_mbu_distribution(self, asset_class: str = None) -> List[Dict[str, Any]]:
-        """Get ownership distribution by MBU"""
-        # Try multiple field patterns for MBU
-        field_patterns = [
-            'properties_mbu', 'mbu', 'properties.mbu', 'properties_mbu_mbu',
-            'properties_bu_mbu', 'mbu_name', 'management_business_unit',
-            'properties', 'attribution', 'ownership'
-        ]
-        
-        field = self._find_field(field_patterns)
-        
-        if not field:
-            print("⚠️ No MBU field found. Available fields will be shown in console.")
-            # Show available fields for debugging
-            self._debug_available_fields(asset_class)
-            return []
-        
-        print(f"🔍 Using MBU field: {field}")
-        return self._get_distribution(field, 'mbu', asset_class)
-    
-    def get_bu_distribution(self, asset_class: str = None) -> List[Dict[str, Any]]:
-        """Get ownership distribution by BU and MBU"""
-        bu_field = self._find_field(['properties_bu', 'bu', 'properties.bu', 'business_unit'])
-        mbu_field = self._find_field(['properties_mbu', 'mbu', 'properties.mbu'])
-        
-        if not bu_field:
-            bu_field = self._find_field(['properties'])
-        if not mbu_field:
-            mbu_field = bu_field  # Use BU field as fallback
->>>>>>> a4b92cad
             
         return self._get_bu_mbu_distribution(bu_field, mbu_field, asset_class) if bu_field else []
     
@@ -849,7 +622,6 @@
             return False
         
         try:
-<<<<<<< HEAD
             _, _, available_columns = self._get_table_and_columns(table_name)
             
             # Find BU and MBU fields
@@ -876,40 +648,6 @@
             # Build and execute query
             distribution_query = self._build_multi_field_distribution_query(table_name, fields_config)
             return self.reader.execute_query(distribution_query)
-=======
-            if asset_class:
-                table_name = self._get_table_name(asset_class)
-                if not table_name:
-                    return False
-                sample_query = f"SELECT \"{field}\" FROM {table_name} LIMIT 1"
-            else:
-                table_names = AssetClass.get_all_table_names()
-                if not table_names:
-                    return False
-                sample_query = f"SELECT \"{field}\" FROM {table_names[0]} LIMIT 1"
-            
-            result = self.reader.execute_query(sample_query)
-            if result and result[0][field]:
-                value = result[0][field]
-                return isinstance(value, str) and (value.startswith('{') or value.startswith('['))
-        except:
-            pass
-        return False
-    
-    def _debug_available_fields(self, asset_class: str = None):
-        """Debug method to show available fields in the database"""
-        try:
-            if asset_class:
-                table_name = self._get_table_name(asset_class)
-                if not table_name:
-                    print(f"❌ Table not found for asset class: {asset_class}")
-                    return
-                tables_to_check = [table_name]
-            else:
-                tables_to_check = AssetClass.get_all_table_names()
-            
-            print(f"🔍 Checking tables: {tables_to_check}")
->>>>>>> a4b92cad
             
             for table_name in tables_to_check:
                 try:
@@ -938,8 +676,4 @@
                     print(f"⚠️ Error checking table {table_name}: {e}")
                     
         except Exception as e:
-<<<<<<< HEAD
-            return []
-=======
-            print(f"❌ Error in debug_available_fields: {e}")
->>>>>>> a4b92cad
+            return []